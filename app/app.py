--- conflicted
+++ resolved
@@ -62,13 +62,13 @@
                 raise ValueError("Invalid SIP profile found in received message.")
 
     def produce_success_event(self, event: Event, data: dict[str, Any]):
-        subject = event.get_attributes()["subject"]
+        path = event.get_data()["sip_path"]
         produced_event = Event(
             attributes=EventAttributes(
                 datacontenttype="application/cloudevents+json; charset=utf-8",
                 correlation_id=event.correlation_id,
                 source=APP_NAME,
-                subject=subject,
+                subject=path,
                 outcome=EventOutcome.SUCCESS,
             ),
             data=data,
@@ -83,14 +83,10 @@
         produced_event = Event(
             attributes=EventAttributes(
                 datacontenttype="application/cloudevents+json; charset=utf-8",
-<<<<<<< HEAD
                 correlation_id=event.correlation_id,
                 source=APP_NAME,
                 subject=subject,
                 outcome=EventOutcome.FAIL,
-=======
-                subject=path
->>>>>>> 61a782bd
             ),
             data={},
         )
