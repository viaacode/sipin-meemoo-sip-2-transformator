--- conflicted
+++ resolved
@@ -42,13 +42,8 @@
     Parse a meemoo SIP given its root folder.
     """
 
-<<<<<<< HEAD
-    sip = SIP.parse(Path(path))
+    sip = SIP.parse(Path(sip_path))
     preservation_parser = PreservationTransformer(sip.package, sip.representations)
-=======
-    sip = SIP.parse(Path(sip_path))
-    preservation_parser = PreservationParser(sip.package, sip.representations)
->>>>>>> 5798177d
     package_mets = preservation_parser.package.mets_info
     ie_structural = preservation_parser.intellectual_entity_info
     ie_descriptive = parse_descriptive(package_mets)
