--- conflicted
+++ resolved
@@ -1,9 +1,4 @@
-<<<<<<< HEAD
-if __name__ == "__main__":
-    raise NotImplementedError()
-=======
 from app.app import EventListener
 
 if __name__ == "__main__":
-    EventListener().start_listening()
->>>>>>> 71d02bde
+    EventListener().start_listening()