[project]
name = "sipin-meemoo-sip-2-transformator"
version = "0.0.1"
description = "A service that transforms a meemoo SIP to a (Python) model."
readme = "README.md"
requires-python = ">=3.12"
dependencies = [
    "viaa-chassis",
    "pulsar-client",
<<<<<<< HEAD
    "lxml==5.4.0",
    "python-dateutil==2.9.0.post0",
    "sipin-eark-models",
=======
    "meemoo-cloudevents",
>>>>>>> 71d02bde
]
classifiers = [
  "Development Status :: 3 - Alpha",
  "Programming Language :: Python :: 3.12",
]

[project.optional-dependencies]
dev = [
    "types-lxml==2025.3.30",
]

[tool.pytest.ini_options]
minversion = "6.0"
addopts = "--rootdir=./app/ -v"
testpaths = ["tests"]<|MERGE_RESOLUTION|>--- conflicted
+++ resolved
@@ -7,13 +7,10 @@
 dependencies = [
     "viaa-chassis",
     "pulsar-client",
-<<<<<<< HEAD
+    "meemoo-cloudevents",
     "lxml==5.4.0",
     "python-dateutil==2.9.0.post0",
     "sipin-eark-models",
-=======
-    "meemoo-cloudevents",
->>>>>>> 71d02bde
 ]
 classifiers = [
   "Development Status :: 3 - Alpha",
